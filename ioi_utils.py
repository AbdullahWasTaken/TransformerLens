--- conflicted
+++ resolved
@@ -138,11 +138,7 @@
 
 
 def show_attention_patterns(
-<<<<<<< HEAD
     model, heads, ioi_dataset, precomputed_cache=None, mode="val", title_suffix="", return_fig=False, return_mtx=False
-=======
-    model, heads, ioi_dataset, mode="val", title_suffix="", return_fig=False, return_mtx=False, scores=False
->>>>>>> fc14e4bd
 ):  # Arthur edited for one of my experiments, things work well
     assert mode in [
         "attn",
