--- conflicted
+++ resolved
@@ -147,13 +147,10 @@
         tokenizer_prepends_bos (bool, *optional*): This flag is set by set_tokenizer. It is set to True only
             when the tokenizer automatically prepends the BOS token if initialized with add_bos_token=True.
             We need this information to dynamically control bos prepending.
-<<<<<<< HEAD
         load_in_4bit(bool): If this flag is set, then it's assumed that parameters are 4-bit quantized
             with bitsandbytes. Currently only supported for Llama.
-=======
         n_key_value_heads (int, *optional*): The number of groups of heads that use the same key and value matrix.
-            Only for models that use Grouped Query Attention.
->>>>>>> 829084a5
+            Only for models that use Grouped Query Attention.            
         post_embedding_ln (bool): Whether to apply layer normalization after embedding the tokens. Defaults
             to False.
     """
